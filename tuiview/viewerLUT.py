--- conflicted
+++ resolved
@@ -708,11 +708,7 @@
                 else:
                     stats = gdalband.ComputeStatistics(False, GDALProgressFunc, self)
 
-<<<<<<< HEAD
-                self.emit(SIGNAL("endProgress()"))
-=======
                 self.endProgress.emit()
->>>>>>> fd38a1c3
 
                 if (stats == [0, 0, 0, -1] or 
                         gdal.GetLastErrorNo() != gdal.CE_None):
